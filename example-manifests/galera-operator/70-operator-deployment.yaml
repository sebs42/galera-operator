--- conflicted
+++ resolved
@@ -1,53 +1,46 @@
-apiVersion: apps/v1
-kind: Deployment
-metadata:
-  name: galera-operator
-  namespace: galera
-  labels:
-    app: galera-operator
-spec:
-  replicas: 1
-  selector:
-    matchLabels:
-      app: galera-operator
-  template:
-    metadata:
-      labels:
-        app: galera-operator
-    spec:
-      serviceAccountName: galera-operator
-      containers:
-      - name: galera-operator
-        image: sebs42/galera-operator:0.4.1
-        imagePullPolicy: Always
-        command:
-        - galera-operator
-        # Uncomment to act for resources in all namespaces. More information in doc/clusterwide.md
-        #- -cluster-wide
-<<<<<<< HEAD
-        - resync=30
-        - upgrade-config=upcfg
-        - run-thread=2
-        - backup-thread=2
-=======
-        - -resync=30
-        - -run-thread=2
-        - -backup-thread=2
->>>>>>> 30ad783f
-        #- -version
-        env:
-        - name: MY_POD_NAMESPACE
-          valueFrom:
-            fieldRef:
-              fieldPath: metadata.namespace
-        - name: MY_POD_NAME
-          valueFrom:
-            fieldRef:
-              fieldPath: metadata.name
-        ports:
-          - name: http
-            containerPort: 8080
-        livenessProbe:
-          httpGet:
-            path: /probe
-            port: 8080
+apiVersion: apps/v1
+kind: Deployment
+metadata:
+  name: galera-operator
+  namespace: galera
+  labels:
+    app: galera-operator
+spec:
+  replicas: 1
+  selector:
+    matchLabels:
+      app: galera-operator
+  template:
+    metadata:
+      labels:
+        app: galera-operator
+    spec:
+      serviceAccountName: galera-operator
+      containers:
+      - name: galera-operator
+        image: sebs42/galera-operator:0.4.0
+        imagePullPolicy: Always
+        command:
+        - galera-operator
+        # Uncomment to act for resources in all namespaces. More information in doc/clusterwide.md
+        #- -cluster-wide
+        - -resync=30
+        - -run-thread=2
+        - -backup-thread=2
+        #- -version
+        env:
+        - name: MY_POD_NAMESPACE
+          valueFrom:
+            fieldRef:
+              fieldPath: metadata.namespace
+        - name: MY_POD_NAME
+          valueFrom:
+            fieldRef:
+              fieldPath: metadata.name
+        ports:
+          - name: http
+            containerPort: 8080
+        livenessProbe:
+          httpGet:
+            path: /probe
+            port: 8080